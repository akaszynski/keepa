--- conflicted
+++ resolved
@@ -1,10 +1,6 @@
 """Version number for keepa
 """
 # major, minor, patch, -extra
-<<<<<<< HEAD
-version_info = 1, 0, 0
-=======
 version_info = 1, 1, 0
->>>>>>> 74de129e
 
 __version__ = '.'.join(map(str, version_info))
--- conflicted
+++ resolved
@@ -8,10 +8,6 @@
 
 """
 # major, minor, patch
-<<<<<<< HEAD
-version_info = 1, 3, 2
-=======
-version_info = 1, 4, "dev0"
->>>>>>> df9378a2
+version_info = 1, 3, 3
 
 __version__ = ".".join(map(str, version_info))
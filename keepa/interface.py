--- conflicted
+++ resolved
@@ -9,10 +9,7 @@
 import json
 import logging
 import numpy as np
-<<<<<<< HEAD
-=======
 import pandas as pd
->>>>>>> 74de129e
 import time
 
 from keepa.query_keys import DEAL_REQUEST_KEYS, PRODUCT_REQUEST_KEYS
@@ -251,11 +248,7 @@
 
     >>> import keepa
     >>> mykey = 'xxxxxxxxxxxxxxxxxxxxxxxxxxxxxxxxxxxxxxxxxxxxxxxxx'
-<<<<<<< HEAD
-    >>> api = await keepa.AsyncKeepa(mykey)
-=======
     >>> api = await keepa.AsyncKeepa.create(mykey)
->>>>>>> 74de129e
 
     Request data from two ASINs
 
@@ -284,11 +277,7 @@
 
         # Store user's available tokens
         log.info('Connecting to keepa using key ending in %s' % accesskey[-6:])
-<<<<<<< HEAD
-        run_and_get(self.update_status())
-=======
         await self.update_status()
->>>>>>> 74de129e
         log.info('%d tokens remain' % self.tokens_left)
 
         return self
@@ -718,11 +707,7 @@
                                                 out_of_stock_as_nan)
         return response
 
-<<<<<<< HEAD
-    async def best_sellers_query(self, category, domain='US'):
-=======
     async def best_sellers_query(self, category, rank_avg_range=0, domain='US'):
->>>>>>> 74de129e
         """
         Retrieve an ASIN list of the most popular products based on
         sales in a specific category or product group.  See
@@ -863,11 +848,7 @@
         else:
             return response['categories']
 
-<<<<<<< HEAD
-    async def seller_query(self, seller_id, domain='US'):
-=======
     async def seller_query(self, seller_id, domain='US', storefront=False, update=None):
->>>>>>> 74de129e
         """Receives seller information for a given seller id.  If a
         seller is not found no tokens will be consumed.
 
@@ -942,14 +923,11 @@
         payload = {'key': self.accesskey,
                    'domain': DCODES.index(domain),
                    'seller': seller}
-<<<<<<< HEAD
-=======
         if storefront:
             payload["storefront"] = int(storefront)
         if update:
             payload["update"] = update
 
->>>>>>> 74de129e
         response = await self._request('seller', payload)
         return response['sellers']
 
@@ -2201,11 +2179,7 @@
 
     def __init__(self, accesskey):
         """ Initializes object """
-<<<<<<< HEAD
-        self.__dict__["parent"] = AsyncKeepa(accesskey)
-=======
         self.__dict__["parent"] = run_and_get(AsyncKeepa.create(accesskey))
->>>>>>> 74de129e
 
     def __setattr__(self, attr, value):
         setattr(self.parent, attr, value)

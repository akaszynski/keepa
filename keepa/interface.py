--- conflicted
+++ resolved
@@ -939,11 +939,8 @@
         else:
             return response['categories']
 
-<<<<<<< HEAD
-    async def seller_query(self, seller_id, domain='US', to_datetime=True):
-=======
-    async def seller_query(self, seller_id, domain='US', storefront=False, update=None, wait=True):
->>>>>>> 432c4e2b
+    async def seller_query(self, seller_id, domain='US', to_datetime=True, 
+                           storefront=False, update=None, wait=True):
         """Receives seller information for a given seller id.  If a
         seller is not found no tokens will be consumed.
 
@@ -1021,18 +1018,14 @@
         payload = {'key': self.accesskey,
                    'domain': DCODES.index(domain),
                    'seller': seller}
-<<<<<<< HEAD
-        response = await self._request('seller', payload)
-        return _parse_seller(response['sellers'], to_datetime)
-=======
+
         if storefront:
             payload["storefront"] = int(storefront)
         if update:
             payload["update"] = update
 
         response = await self._request('seller', payload, wait=wait)
-        return response['sellers']
->>>>>>> 432c4e2b
+        return _parse_seller(response['sellers'], to_datetime)
 
     async def product_finder(self, product_parms, domain='US', wait=True):
         """Query the keepa product database to find products matching

--- conflicted
+++ resolved
@@ -75,11 +75,6 @@
     permissions:
       id-token: write  # this permission is mandatory for trusted publishing
     steps:
-<<<<<<< HEAD
-      - uses: actions/download-artifact@v2
-=======
-      - uses: actions/download-artifact@v3
->>>>>>> 32cf883a
         with:
           path: dist/
       - name: Flatten directory structure

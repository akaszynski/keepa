"""Keepaapi module."""

<<<<<<< HEAD
__version__ = "1.3.9"
from keepa.interface import (  # noqa: F401
=======
__version__ = "1.4.dev0"
from keepa.data_models import ProductParams
from keepa.interface import (
>>>>>>> 7dbcb227
    DCODES,
    KEEPA_ST_ORDINAL,
    SCODES,
    AsyncKeepa,
    Domain,
    Keepa,
    convert_offer_history,
    csv_indices,
    format_items,
    keepa_minutes_to_time,
    parse_csv,
    process_used_buybox,
    run_and_get,
)
from keepa.plotting import plot_product

__all__ = [
    "ProductParams",
    "Domain",
    "DCODES",
    "KEEPA_ST_ORDINAL",
    "SCODES",
    "AsyncKeepa",
    "Keepa",
    "convert_offer_history",
    "csv_indices",
    "format_items",
    "keepa_minutes_to_time",
    "parse_csv",
    "process_used_buybox",
    "run_and_get",
    "plot_product",
]<|MERGE_RESOLUTION|>--- conflicted
+++ resolved
@@ -1,13 +1,8 @@
 """Keepaapi module."""
 
-<<<<<<< HEAD
-__version__ = "1.3.9"
-from keepa.interface import (  # noqa: F401
-=======
-__version__ = "1.4.dev0"
+__version__ = "1.3.10"
 from keepa.data_models import ProductParams
 from keepa.interface import (
->>>>>>> 7dbcb227
     DCODES,
     KEEPA_ST_ORDINAL,
     SCODES,

pytest
pytest-cov
pytest-asyncio
<<<<<<< HEAD
=======
# only to support python 3.5
async_generator
>>>>>>> 74de129e
codecov
matplotlib
pandas<|MERGE_RESOLUTION|>--- conflicted
+++ resolved
@@ -1,11 +1,8 @@
 pytest
 pytest-cov
 pytest-asyncio
-<<<<<<< HEAD
-=======
 # only to support python 3.5
 async_generator
->>>>>>> 74de129e
 codecov
 matplotlib
 pandas